--- conflicted
+++ resolved
@@ -1,909 +1,899 @@
-package com.google.code.externalsorting;
-
-// filename: ExternalSort.java
-import java.io.BufferedReader;
-import java.io.BufferedWriter;
-import java.io.EOFException;
-import java.io.File;
-import java.io.FileInputStream;
-import java.io.FileOutputStream;
-import java.io.IOException;
-import java.io.InputStream;
-import java.io.InputStreamReader;
-import java.io.OutputStream;
-import java.io.OutputStreamWriter;
-import java.nio.charset.Charset;
-import java.util.stream.Collectors;
-import java.util.ArrayList;
-import java.util.Collections;
-import java.util.Iterator;
-import java.util.Comparator;
-import java.util.List;
-import java.util.PriorityQueue;
-import java.util.zip.Deflater;
-import java.util.zip.GZIPInputStream;
-import java.util.zip.GZIPOutputStream;
-
-/**
- * Goal: offer a generic external-memory sorting program in Java.
- *
- * It must be : - hackable (easy to adapt) - scalable to large files - sensibly
- * efficient.
- *
- * This software is in the public domain.
- *
- * Usage: java com/google/code/externalsorting/ExternalSort somefile.txt out.txt
- *
- * You can change the default maximal number of temporary files with the -t
- * flag: java com/google/code/externalsorting/ExternalSort somefile.txt out.txt
- * -t 3
- *
- * For very large files, you might want to use an appropriate flag to allocate
- * more memory to the Java VM: java -Xms2G
- * com/google/code/externalsorting/ExternalSort somefile.txt out.txt
- *
- * By (in alphabetical order) Philippe Beaudoin, Eleftherios Chetzakis, Jon
- * Elsas, Christan Grant, Daniel Haran, Daniel Lemire, Sugumaran Harikrishnan,
- * Amit Jain, Thomas Mueller, Jerry Yang, First published: April 2010 originally posted at
- * http://lemire.me/blog/archives/2010/04/01/external-memory-sorting-in-java/
- */
-public class ExternalSort {
-
-
-        private static void displayUsage() {
-                System.out
-                        .println("java com.google.externalsorting.ExternalSort inputfile outputfile");
-                System.out.println("Flags are:");
-                System.out.println("-v or --verbose: verbose output");
-                System.out.println("-d or --distinct: prune duplicate lines");
-                System.out
-                        .println("-t or --maxtmpfiles (followed by an integer): specify an upper bound on the number of temporary files");
-                System.out
-                        .println("-c or --charset (followed by a charset code): specify the character set to use (for sorting)");
-                System.out
-                        .println("-z or --gzip: use compression for the temporary files");
-                System.out
-                        .println("-H or --header (followed by an integer): ignore the first few lines");
-                System.out
-                        .println("-s or --store (following by a path): where to store the temporary files");
-                System.out.println("-h or --help: display this message");
-        }
-
-        /**
-         * This method calls the garbage collector and then returns the free
-         * memory. This avoids problems with applications where the GC hasn't
-         * reclaimed memory and reports no available memory.
-         *
-         * @return available memory
-         */
-        public static long estimateAvailableMemory() {
-          System.gc();
-          // http://stackoverflow.com/questions/12807797/java-get-available-memory
-          Runtime r = Runtime.getRuntime();
-          long allocatedMemory = r.totalMemory() - r.freeMemory();
-          long presFreeMemory = r.maxMemory() - allocatedMemory;
-          return presFreeMemory;
-        }
-
-        /**
-         * we divide the file into small blocks. If the blocks are too small, we
-         * shall create too many temporary files. If they are too big, we shall
-         * be using too much memory.
-         *
-         * @param sizeoffile how much data (in bytes) can we expect
-         * @param maxtmpfiles how many temporary files can we create (e.g., 1024)
-         * @param maxMemory Maximum memory to use (in bytes)
-         * @return the estimate
-         */
-        public static long estimateBestSizeOfBlocks(final long sizeoffile,
-                final int maxtmpfiles, final long maxMemory) {
-                // we don't want to open up much more than maxtmpfiles temporary
-                // files, better run
-                // out of memory first.
-                long blocksize = sizeoffile / maxtmpfiles
-                        + (sizeoffile % maxtmpfiles == 0 ? 0 : 1);
-
-                // on the other hand, we don't want to create many temporary
-                // files
-                // for naught. If blocksize is smaller than half the free
-                // memory, grow it.
-                if (blocksize < maxMemory / 2) {
-                        blocksize = maxMemory / 2;
-                }
-                return blocksize;
-        }
-
-        /**
-         * @param args command line argument
-         * @throws IOException generic IO exception
-         */
-        public static void main(final String[] args) throws IOException {
-                boolean verbose = false;
-                boolean distinct = false;
-                int maxtmpfiles = DEFAULTMAXTEMPFILES;
-                Charset cs = Charset.defaultCharset();
-                String inputfile = null, outputfile = null;
-                File tempFileStore = null;
-                boolean usegzip = false;
-                boolean parallel = true;
-                int headersize = 0;
-                for (int param = 0; param < args.length; ++param) {
-                        if (args[param].equals("-v")
-                                || args[param].equals("--verbose")) {
-                                verbose = true;
-                        } else if ((args[param].equals("-h") || args[param]
-                                .equals("--help"))) {
-                                displayUsage();
-                                return;
-                        } else if ((args[param].equals("-d") || args[param]
-                                .equals("--distinct"))) {
-                                distinct = true;
-                        } else if ((args[param].equals("-t") || args[param]
-                                .equals("--maxtmpfiles"))
-                                && args.length > param + 1) {
-                                param++;
-                                maxtmpfiles = Integer.parseInt(args[param]);
-                                if (headersize < 0) {
-                                        System.err
-                                                .println("maxtmpfiles should be positive");
-                                }
-                        } else if ((args[param].equals("-c") || args[param]
-                                .equals("--charset"))
-                                && args.length > param + 1) {
-                                param++;
-                                cs = Charset.forName(args[param]);
-                        } else if ((args[param].equals("-z") || args[param]
-                                .equals("--gzip"))) {
-                                usegzip = true;
-                        } else if ((args[param].equals("-H") || args[param]
-                                .equals("--header")) && args.length > param + 1) {
-                                param++;
-                                headersize = Integer.parseInt(args[param]);
-                                if (headersize < 0) {
-                                        System.err
-                                                .println("headersize should be positive");
-                                }
-                        } else if ((args[param].equals("-s") || args[param]
-                                .equals("--store")) && args.length > param + 1) {
-                                param++;
-                                tempFileStore = new File(args[param]);
-                        } else {
-                                if (inputfile == null) {
-                                        inputfile = args[param];
-                                } else if (outputfile == null) {
-                                        outputfile = args[param];
-                                } else {
-                                        System.out.println("Unparsed: "
-                                                + args[param]);
-                                }
-                        }
-                }
-                if (outputfile == null) {
-                        System.out
-                                .println("please provide input and output file names");
-                        displayUsage();
-                        return;
-                }
-                Comparator<String> comparator = defaultcomparator;
-                List<File> l = sortInBatch(new File(inputfile), comparator,
-                        maxtmpfiles, cs, tempFileStore, distinct, headersize,
-                        usegzip, parallel);
-                if (verbose) {
-                        System.out
-                                .println("created " + l.size() + " tmp files");
-                }
-                mergeSortedFiles(l, new File(outputfile), comparator, cs,
-                        distinct, false, usegzip);
-        }
-
-        /**
-         * This merges several BinaryFileBuffer to an output writer.
-         *
-         * @param fbw     A buffer where we write the data.
-         * @param cmp     A comparator object that tells us how to sort the
-         *                lines.
-         * @param distinct Pass <code>true</code> if duplicate lines should be
-         *                discarded. 
-         * @param buffers
-         *                Where the data should be read.
-         * @return The number of lines sorted. 
-         * @throws IOException generic IO exception
-         *
-         */
-        public static int mergeSortedFiles(BufferedWriter fbw,
-                final Comparator<String> cmp, boolean distinct,
-                List<BinaryFileBuffer> buffers) throws IOException {
-                PriorityQueue<BinaryFileBuffer> pq = new PriorityQueue<>(
-                        11, new Comparator<BinaryFileBuffer>() {
-                                @Override
-                                public int compare(BinaryFileBuffer i,
-                                        BinaryFileBuffer j) {
-                                        return cmp.compare(i.peek(), j.peek());
-                                }
-                        });
-                for (BinaryFileBuffer bfb : buffers) {
-                        if (!bfb.empty()) {
-                                pq.add(bfb);
-                        }
-                }
-                int rowcounter = 0;
-                try {
-<<<<<<< HEAD
-                        if(!distinct) {
-=======
-                        if (!distinct) {
->>>>>>> 90587af6
-                            while (pq.size() > 0) {
-                                    BinaryFileBuffer bfb = pq.poll();
-                                    String r = bfb.pop();
-                                    fbw.write(r);
-                                    fbw.newLine();
-                                    ++rowcounter;
-                                    if (bfb.empty()) {
-                                            bfb.fbr.close();
-                                    } else {
-                                            pq.add(bfb); // add it back
-                                    }
-                            }
-                        } else {
-                            String lastLine = null;
-                            if(pq.size() > 0) {
-                     			BinaryFileBuffer bfb = pq.poll();
-                     			lastLine = bfb.pop();
-                     			fbw.write(lastLine);
-                     			fbw.newLine();
-                     			++rowcounter;
-                     			if (bfb.empty()) {
-                     				bfb.fbr.close();
-                     			} else {
-                     				pq.add(bfb); // add it back
-                     			}
-                     		}
-                            while (pq.size() > 0) {
-                    			BinaryFileBuffer bfb = pq.poll();
-                    			String r = bfb.pop();
-                    			// Skip duplicate lines
-                    			if  (cmp.compare(r, lastLine) != 0) {
-                    				fbw.write(r);
-                    				fbw.newLine();
-                    				lastLine = r;
-                    			}
-                    			++rowcounter;
-                    			if (bfb.empty()) {
-                    				bfb.fbr.close();
-                    			} else {
-                    				pq.add(bfb); // add it back
-                    			}
-                            }
-                        }
-                } finally {
-                        fbw.close();
-                        for (BinaryFileBuffer bfb : pq) {
-                                bfb.close();
-                        }
-                }
-                return rowcounter;
-
-        }
-
-        /**
-         * This merges a bunch of temporary flat files
-         *
-         * @param files The {@link List} of sorted {@link File}s to be merged.
-         * @param outputfile The output {@link File} to merge the results to.
-         * @return The number of lines sorted. 
-         * @throws IOException generic IO exception
-         */
-        public static int mergeSortedFiles(List<File> files, File outputfile)
-                throws IOException {
-                return mergeSortedFiles(files, outputfile, defaultcomparator,
-                        Charset.defaultCharset());
-        }
-
-        /**
-         * This merges a bunch of temporary flat files
-         *
-         * @param files The {@link List} of sorted {@link File}s to be merged.
-         * @param outputfile The output {@link File} to merge the results to.
-         * @param cmp The {@link Comparator} to use to compare
-         *                {@link String}s.
-         * @return The number of lines sorted. 
-         * @throws IOException generic IO exception
-         */
-        public static int mergeSortedFiles(List<File> files, File outputfile,
-                final Comparator<String> cmp) throws IOException {
-                return mergeSortedFiles(files, outputfile, cmp,
-                        Charset.defaultCharset());
-        }
-
-        /**
-         * This merges a bunch of temporary flat files
-         *
-         * @param files The {@link List} of sorted {@link File}s to be merged.
-         * @param outputfile The output {@link File} to merge the results to.
-         * @param cmp The {@link Comparator} to use to compare
-         *                {@link String}s.
-         * @param distinct Pass <code>true</code> if duplicate lines should be
-         *                discarded. 
-         * @return The number of lines sorted. 
-         * @throws IOException generic IO exception
-         */
-        public static int mergeSortedFiles(List<File> files, File outputfile,
-                final Comparator<String> cmp, boolean distinct)
-                throws IOException {
-                return mergeSortedFiles(files, outputfile, cmp,
-                        Charset.defaultCharset(), distinct);
-        }
-
-        /**
-         * This merges a bunch of temporary flat files
-         *
-         * @param files The {@link List} of sorted {@link File}s to be merged.
-         * @param outputfile The output {@link File} to merge the results to.
-         * @param cmp The {@link Comparator} to use to compare
-         *                {@link String}s.
-         * @param cs The {@link Charset} to be used for the byte to
-         *                character conversion.
-         * @return The number of lines sorted. 
-         * @throws IOException generic IO exception
-         */
-        public static int mergeSortedFiles(List<File> files, File outputfile,
-                final Comparator<String> cmp, Charset cs) throws IOException {
-                return mergeSortedFiles(files, outputfile, cmp, cs, false);
-        }
-
-        /**
-         * This merges a bunch of temporary flat files
-         *
-         * @param files The {@link List} of sorted {@link File}s to be merged.
-         * @param distinct Pass <code>true</code> if duplicate lines should be
-         *                discarded. 
-         * @param outputfile The output {@link File} to merge the results to.
-         * @param cmp The {@link Comparator} to use to compare
-         *                {@link String}s.
-         * @param cs The {@link Charset} to be used for the byte to
-         *                character conversion.
-         * @return The number of lines sorted. 
-         * @throws IOException generic IO exception
-         * @since v0.1.2
-         */
-        public static int mergeSortedFiles(List<File> files, File outputfile,
-                final Comparator<String> cmp, Charset cs, boolean distinct)
-                throws IOException {
-                return mergeSortedFiles(files, outputfile, cmp, cs, distinct,
-                        false, false);
-        }
-
-        /**
-         * This merges a bunch of temporary flat files
-         *
-         * @param files The {@link List} of sorted {@link File}s to be merged.
-         * @param distinct Pass <code>true</code> if duplicate lines should be
-         *                discarded. 
-         * @param outputfile The output {@link File} to merge the results to.
-         * @param cmp The {@link Comparator} to use to compare
-         *                {@link String}s.
-         * @param cs The {@link Charset} to be used for the byte to
-         *                character conversion.
-         * @param append Pass <code>true</code> if result should append to
-         *                {@link File} instead of overwrite. Default to be false
-         *                for overloading methods.
-         * @param usegzip assumes we used gzip compression for temporary files
-         * @return The number of lines sorted. 
-         * @throws IOException generic IO exception
-         * @since v0.1.4
-         */
-        public static int mergeSortedFiles(List<File> files, File outputfile,
-                final Comparator<String> cmp, Charset cs, boolean distinct,
-                boolean append, boolean usegzip) throws IOException {
-                ArrayList<BinaryFileBuffer> bfbs = new ArrayList<>();
-                for (File f : files) {
-                        final int BUFFERSIZE = 2048;
-                        InputStream in = new FileInputStream(f);
-                        BufferedReader br;
-                        if (usegzip) {
-                                br = new BufferedReader(
-                                        new InputStreamReader(
-                                                new GZIPInputStream(in,
-                                                        BUFFERSIZE), cs));
-                        } else {
-                                br = new BufferedReader(new InputStreamReader(
-                                        in, cs));
-                        }
-
-                        BinaryFileBuffer bfb = new BinaryFileBuffer(br);
-                        bfbs.add(bfb);
-                }
-                BufferedWriter fbw = new BufferedWriter(new OutputStreamWriter(
-                        new FileOutputStream(outputfile, append), cs));
-                int rowcounter = mergeSortedFiles(fbw, cmp, distinct, bfbs);
-                for (File f : files) {
-                        f.delete();
-                }
-                return rowcounter;
-        }
-
-        /**
-         * This sorts a file (input) to an output file (output) using default
-         * parameters
-         *
-         * @param input source file
-         *
-         * @param output output file
-         * @throws IOException generic IO exception
-         */
-        public static void sort(final File input, final File output)
-                throws IOException {
-                ExternalSort.mergeSortedFiles(ExternalSort.sortInBatch(input),
-                        output);
-        }
-
-        /**
-         * Sort a list and save it to a temporary file
-         *
-         * @return the file containing the sorted data
-         * @param tmplist data to be sorted
-         * @param cmp string comparator
-         * @param cs charset to use for output (can use
-         *                Charset.defaultCharset())
-         * @param tmpdirectory location of the temporary files (set to null for
-         *                default location)
-         * @throws IOException generic IO exception
-         */
-        public static File sortAndSave(List<String> tmplist,
-                Comparator<String> cmp, Charset cs, File tmpdirectory)
-                throws IOException {
-                return sortAndSave(tmplist, cmp, cs, tmpdirectory, false, false, true);
-        }
-
-        /**
-         * Sort a list and save it to a temporary file
-         *
-         * @return the file containing the sorted data
-         * @param tmplist data to be sorted
-         * @param cmp string comparator
-         * @param cs charset to use for output (can use
-         *                Charset.defaultCharset())
-         * @param tmpdirectory location of the temporary files (set to null for
-         *                default location)
-         * @param distinct Pass <code>true</code> if duplicate lines should be
-         *                discarded.
-         * @param usegzip set to <code>true</code> if you are using gzip compression for the
-         *                temporary files
-         * @param parallel set to <code>true</code> when sorting in parallel
-         * @throws IOException generic IO exception
-         */
-        public static File sortAndSave(List<String> tmplist,
-                Comparator<String> cmp, Charset cs, File tmpdirectory,
-                boolean distinct, boolean usegzip, boolean parallel) throws IOException {
-        	    if (parallel) {
-                  Collections.sort(tmplist, cmp);
-        	    } else {
-        	      tmplist = tmplist.parallelStream().sorted(cmp).collect(Collectors.toCollection(ArrayList<String>::new));	
-        	    }
-                File newtmpfile = File.createTempFile("sortInBatch",
-                        "flatfile", tmpdirectory);
-                newtmpfile.deleteOnExit();
-                OutputStream out = new FileOutputStream(newtmpfile);
-                int ZIPBUFFERSIZE = 2048;
-                if (usegzip) {
-                        out = new GZIPOutputStream(out, ZIPBUFFERSIZE) {
-                                {
-                                        this.def.setLevel(Deflater.BEST_SPEED);
-                                }
-                        };
-<<<<<<< HEAD
-                BufferedWriter fbw = new BufferedWriter(new OutputStreamWriter(
-                        out, cs));
-                try {
-=======
-                }
-                try (BufferedWriter fbw = new BufferedWriter(new OutputStreamWriter(
-                        out, cs))) {
->>>>>>> 90587af6
-                        if (!distinct) {
-                            for (String r : tmplist) {
-                                        fbw.write(r);
-                                        fbw.newLine();
-                            }
-                        } else {
-                    		String lastLine = null;
-                    		Iterator<String> i = tmplist.iterator();
-                    		if(i.hasNext()) {
-                    			lastLine = i.next();
-                    			fbw.write(lastLine);
-                  				fbw.newLine();
-                    		}
-                    		while (i.hasNext()) {
-                    			String r = i.next();
-                    			// Skip duplicate lines
-                    			if (cmp.compare(r, lastLine) != 0) {
-                    				fbw.write(r);
-                    				fbw.newLine();
-                    				lastLine = r;
-                    			}
-                    		}
-                        }
-                }
-                return newtmpfile;
-        }
-
-        /**
-         * This will simply load the file by blocks of lines, then sort them
-         * in-memory, and write the result to temporary files that have to be
-         * merged later.
-         *
-         * @param fbr data source
-         * @param datalength estimated data volume (in bytes)
-         * @return a list of temporary flat files
-         * @throws IOException generic IO exception
-         */
-        public static List<File> sortInBatch(final BufferedReader fbr,
-                final long datalength) throws IOException {
-                return sortInBatch(fbr, datalength, defaultcomparator,
-                        DEFAULTMAXTEMPFILES, estimateAvailableMemory(),
-                        Charset.defaultCharset(), null, false, 0, false, true);
-        }
-
-        /**
-         * This will simply load the file by blocks of lines, then sort them
-         * in-memory, and write the result to temporary files that have to be
-         * merged later.
-         *
-         * @param fbr data source
-         * @param datalength estimated data volume (in bytes)
-         * @param cmp string comparator
-         * @param distinct Pass <code>true</code> if duplicate lines should be
-         *                discarded.
-         * @return a list of temporary flat files
-         * @throws IOException generic IO exception
-         */
-        public static List<File> sortInBatch(final BufferedReader fbr,
-                final long datalength, final Comparator<String> cmp,
-                final boolean distinct) throws IOException {
-                return sortInBatch(fbr, datalength, cmp, DEFAULTMAXTEMPFILES,
-                        estimateAvailableMemory(), Charset.defaultCharset(),
-                        null, distinct, 0, false, true);
-        }
-
-        /**
-         * This will simply load the file by blocks of lines, then sort them
-         * in-memory, and write the result to temporary files that have to be
-         * merged later.
-         * 
-         * @param fbr data source
-         * @param datalength estimated data volume (in bytes)
-         * @param cmp string comparator
-         * @param maxtmpfiles maximal number of temporary files
-         * @param maxMemory maximum amount of memory to use (in bytes)
-         * @param cs character set to use (can use
-         *                Charset.defaultCharset())
-         * @param tmpdirectory location of the temporary files (set to null for
-         *                default location)
-         * @param distinct Pass <code>true</code> if duplicate lines should be
-         *                discarded.
-         * @param numHeader number of lines to preclude before sorting starts
-         * @param usegzip use gzip compression for the temporary files
-         * @param parallel sort in parallel
-         * @return a list of temporary flat files
-         * @throws IOException generic IO exception
-         */
-        public static List<File> sortInBatch(final BufferedReader fbr,
-                final long datalength, final Comparator<String> cmp,
-                final int maxtmpfiles, long maxMemory, final Charset cs,
-                final File tmpdirectory, final boolean distinct,
-                final int numHeader, final boolean usegzip, final boolean parallel) 
-                		throws IOException {
-                List<File> files = new ArrayList<>();
-                long blocksize = estimateBestSizeOfBlocks(datalength,
-                        maxtmpfiles, maxMemory);// in
-                // bytes
-
-                try {
-                        List<String> tmplist = new ArrayList<>();
-                        String line = "";
-                        try {
-                                int counter = 0;
-                                while (line != null) {
-                                        long currentblocksize = 0;// in bytes
-                                        while ((currentblocksize < blocksize)
-                                                && ((line = fbr.readLine()) != null)) {
-                                                // as long as you have enough
-                                                // memory
-                                                if (counter < numHeader) {
-                                                        counter++;
-                                                        continue;
-                                                }
-                                                tmplist.add(line);
-                                                currentblocksize += StringSizeEstimator
-                                                        .estimatedSizeOf(line);
-                                        }
-                                        files.add(sortAndSave(tmplist, cmp, cs,
-                                                tmpdirectory, distinct, usegzip, parallel));
-                                        tmplist.clear();
-                                }
-                        } catch (EOFException oef) {
-                                if (tmplist.size() > 0) {
-                                        files.add(sortAndSave(tmplist, cmp, cs,
-                                                tmpdirectory, distinct, usegzip, parallel));
-                                        tmplist.clear();
-                                }
-                        }
-                } finally {
-                        fbr.close();
-                }
-                return files;
-        }
-
-        /**
-         * This will simply load the file by blocks of lines, then sort them
-         * in-memory, and write the result to temporary files that have to be
-         * merged later.
-         *
-         * @param file some flat file
-         * @return a list of temporary flat files
-         * @throws IOException generic IO exception
-         */
-        public static List<File> sortInBatch(File file) throws IOException {
-                return sortInBatch(file, defaultcomparator);
-        }
-
-        /**
-         * This will simply load the file by blocks of lines, then sort them
-         * in-memory, and write the result to temporary files that have to be
-         * merged later.
-         *
-         * @param file some flat file
-         * @param cmp string comparator
-         * @return a list of temporary flat files
-         * @throws IOException generic IO exception
-         */
-        public static List<File> sortInBatch(File file, Comparator<String> cmp)
-                throws IOException {
-                return sortInBatch(file, cmp, false);
-        }
-
-        /**
-         * This will simply load the file by blocks of lines, then sort them
-         * in-memory, and write the result to temporary files that have to be
-         * merged later.
-         *
-         * @param file some flat file
-         * @param cmp string comparator
-         * @param distinct Pass <code>true</code> if duplicate lines should be
-         *                discarded.
-         * @return a list of temporary flat files
-         * @throws IOException generic IO exception
-         */
-        public static List<File> sortInBatch(File file, Comparator<String> cmp,
-                boolean distinct) throws IOException {
-                return sortInBatch(file, cmp, DEFAULTMAXTEMPFILES,
-                        Charset.defaultCharset(), null, distinct);
-        }
-
-        /**
-         * This will simply load the file by blocks of lines, then sort them
-         * in-memory, and write the result to temporary files that have to be
-         * merged later. You can specify a bound on the number of temporary
-         * files that will be created.
-         *
-         * @param file some flat file
-         * @param cmp string comparator
-         * @param tmpdirectory location of the temporary files (set to null for
-         *                default location)
-         * @param distinct Pass <code>true</code> if duplicate lines should be
-         *                discarded.
-         * @param numHeader number of lines to preclude before sorting starts
-         * @return a list of temporary flat files
-         * @throws IOException generic IO exception
-         */
-        public static List<File> sortInBatch(File file, Comparator<String> cmp,
-                File tmpdirectory,
-                boolean distinct, int numHeader)
-                throws IOException {
-                return sortInBatch(file, cmp, DEFAULTMAXTEMPFILES, 
-                        Charset.defaultCharset(), tmpdirectory, distinct,
-                        numHeader);
-        }
-        
-        /**
-         * This will simply load the file by blocks of lines, then sort them
-         * in-memory, and write the result to temporary files that have to be
-         * merged later. You can specify a bound on the number of temporary
-         * files that will be created.
-         *
-         * @param file some flat file
-         * @param cmp string comparator
-         * @param maxtmpfiles maximal number of temporary files
-         * @param cs  character set to use (can use
-         *                Charset.defaultCharset())
-         * @param tmpdirectory location of the temporary files (set to null for
-         *                default location)
-         * @param distinct Pass <code>true</code> if duplicate lines should be
-         *                discarded.
-         * @return a list of temporary flat files
-         * @throws IOException generic IO exception
-         */
-        public static List<File> sortInBatch(File file, Comparator<String> cmp,
-                int maxtmpfiles, Charset cs, File tmpdirectory, boolean distinct)
-                throws IOException {
-                return sortInBatch(file, cmp, maxtmpfiles, cs, tmpdirectory,
-                        distinct, 0);
-        }
-        
-                 /**
-         * This will simply load the file by blocks of lines, then sort them
-         * in-memory, and write the result to temporary files that have to be
-         * merged later. You can specify a bound on the number of temporary
-         * files that will be created.
-         *
-         * @param file some flat file
-         * @param cmp string comparator
-         * @param cs character set to use (can use
-         *                Charset.defaultCharset())
-         * @param tmpdirectory location of the temporary files (set to null for
-         *                default location)
-         * @param distinct Pass <code>true</code> if duplicate lines should be
-         *                discarded.
-         * @param numHeader number of lines to preclude before sorting starts
-         * @return a list of temporary flat files
-         * @throws IOException generic IO exception
-         */
-        public static List<File> sortInBatch(File file, Comparator<String> cmp,
-                Charset cs, File tmpdirectory,
-                boolean distinct, int numHeader)
-                throws IOException {
-                BufferedReader fbr = new BufferedReader(new InputStreamReader(
-                        new FileInputStream(file), cs));
-                return sortInBatch(fbr, file.length(), cmp, DEFAULTMAXTEMPFILES,
-                        estimateAvailableMemory(), cs, tmpdirectory, distinct,
-                        numHeader, false, true);
-        }
-        
-         /**
-         * This will simply load the file by blocks of lines, then sort them
-         * in-memory, and write the result to temporary files that have to be
-         * merged later. You can specify a bound on the number of temporary
-         * files that will be created.
-         *
-         * @param file some flat file
-         * @param cmp string comparator
-         * @param maxtmpfiles maximal number of temporary files
-         * @param cs character set to use (can use
-         *                Charset.defaultCharset())
-         * @param tmpdirectory location of the temporary files (set to null for
-         *                default location)
-         * @param distinct Pass <code>true</code> if duplicate lines should be
-         *                discarded.
-         * @param numHeader number of lines to preclude before sorting starts
-         * @return a list of temporary flat files
-         * @throws IOException generic IO exception
-         */
-        public static List<File> sortInBatch(File file, Comparator<String> cmp,
-                int maxtmpfiles, Charset cs, File tmpdirectory,
-                boolean distinct, int numHeader)
-                throws IOException {
-                BufferedReader fbr = new BufferedReader(new InputStreamReader(
-                        new FileInputStream(file), cs));
-                return sortInBatch(fbr, file.length(), cmp, maxtmpfiles,
-                        estimateAvailableMemory(), cs, tmpdirectory, distinct,
-                        numHeader, false, true);
-        }
-        
-        /**
-         * This will simply load the file by blocks of lines, then sort them
-         * in-memory, and write the result to temporary files that have to be
-         * merged later. You can specify a bound on the number of temporary
-         * files that will be created.
-         *
-         * @param file some flat file
-         * @param cmp string comparator
-         * @param maxtmpfiles maximal number of temporary files
-         * @param cs character set to use (can use
-         *                Charset.defaultCharset())
-         * @param tmpdirectory location of the temporary files (set to null for
-         *                default location)
-         * @param distinct Pass <code>true</code> if duplicate lines should be
-         *                discarded.
-         * @param numHeader number of lines to preclude before sorting starts
-         * @param usegzip use gzip compression for the temporary files
-         * @return a list of temporary flat files
-         * @throws IOException generic IO exception
-         */
-        public static List<File> sortInBatch(File file, Comparator<String> cmp,
-                int maxtmpfiles, Charset cs, File tmpdirectory,
-                boolean distinct, int numHeader, boolean usegzip)
-                throws IOException {
-                BufferedReader fbr = new BufferedReader(new InputStreamReader(
-                        new FileInputStream(file), cs));
-                return sortInBatch(fbr, file.length(), cmp, maxtmpfiles,
-                        estimateAvailableMemory(), cs, tmpdirectory, distinct,
-                        numHeader, usegzip, true);
-        }
-        
-        /**
-         * This will simply load the file by blocks of lines, then sort them
-         * in-memory, and write the result to temporary files that have to be
-         * merged later. You can specify a bound on the number of temporary
-         * files that will be created.
-         *
-         * @param file some flat file
-         * @param cmp string comparator
-         * @param maxtmpfiles maximal number of temporary files
-         * @param cs character set to use (can use
-         *                Charset.defaultCharset())
-         * @param tmpdirectory location of the temporary files (set to null for
-         *                default location)
-         * @param distinct Pass <code>true</code> if duplicate lines should be
-         *                discarded.
-         * @param numHeader number of lines to preclude before sorting starts
-         * @param usegzip use gzip compression for the temporary files
-         * @param parallel whether to sort in parallel
-         * @return a list of temporary flat files
-         * @throws IOException generic IO exception
-         */
-        public static List<File> sortInBatch(File file, Comparator<String> cmp,
-                int maxtmpfiles, Charset cs, File tmpdirectory,
-                boolean distinct, int numHeader, boolean usegzip, boolean parallel)
-                throws IOException {
-                BufferedReader fbr = new BufferedReader(new InputStreamReader(
-                        new FileInputStream(file), cs));
-                return sortInBatch(fbr, file.length(), cmp, maxtmpfiles,
-                        estimateAvailableMemory(), cs, tmpdirectory, distinct,
-                        numHeader, usegzip, parallel);
-        }
-
-        /**
-         * default comparator between strings.
-         */
-        public static Comparator<String> defaultcomparator = new Comparator<String>() {
-                @Override
-                public int compare(String r1, String r2) {
-                        return r1.compareTo(r2);
-                }
-        };
-
-        /**
-         * Default maximal number of temporary files allowed.
-         */
-        public static final int DEFAULTMAXTEMPFILES = 1024;
-
-}
-
-/**
- * This is essentially a thin wrapper on top of a BufferedReader... which keeps
- * the last line in memory.
- *
- */
-final class BinaryFileBuffer {
-        public BinaryFileBuffer(BufferedReader r) throws IOException {
-                this.fbr = r;
-                reload();
-        }
-        public void close() throws IOException {
-                this.fbr.close();
-        }
-
-        public boolean empty() {
-                return this.cache == null;
-        }
-
-        public String peek() {
-                return this.cache;
-        }
-
-        public String pop() throws IOException {
-                String answer = peek().toString();// make a copy
-                reload();
-                return answer;
-        }
-
-        private void reload() throws IOException {
-                this.cache = this.fbr.readLine();
-        }
-
-        public BufferedReader fbr;
-
-        private String cache;
-
-}
+package com.google.code.externalsorting;
+
+// filename: ExternalSort.java
+import java.io.BufferedReader;
+import java.io.BufferedWriter;
+import java.io.EOFException;
+import java.io.File;
+import java.io.FileInputStream;
+import java.io.FileOutputStream;
+import java.io.IOException;
+import java.io.InputStream;
+import java.io.InputStreamReader;
+import java.io.OutputStream;
+import java.io.OutputStreamWriter;
+import java.nio.charset.Charset;
+import java.util.stream.Collectors;
+import java.util.ArrayList;
+import java.util.Collections;
+import java.util.Iterator;
+import java.util.Comparator;
+import java.util.List;
+import java.util.PriorityQueue;
+import java.util.zip.Deflater;
+import java.util.zip.GZIPInputStream;
+import java.util.zip.GZIPOutputStream;
+
+/**
+ * Goal: offer a generic external-memory sorting program in Java.
+ *
+ * It must be : - hackable (easy to adapt) - scalable to large files - sensibly
+ * efficient.
+ *
+ * This software is in the public domain.
+ *
+ * Usage: java com/google/code/externalsorting/ExternalSort somefile.txt out.txt
+ *
+ * You can change the default maximal number of temporary files with the -t
+ * flag: java com/google/code/externalsorting/ExternalSort somefile.txt out.txt
+ * -t 3
+ *
+ * For very large files, you might want to use an appropriate flag to allocate
+ * more memory to the Java VM: java -Xms2G
+ * com/google/code/externalsorting/ExternalSort somefile.txt out.txt
+ *
+ * By (in alphabetical order) Philippe Beaudoin, Eleftherios Chetzakis, Jon
+ * Elsas, Christan Grant, Daniel Haran, Daniel Lemire, Sugumaran Harikrishnan,
+ * Amit Jain, Thomas Mueller, Jerry Yang, First published: April 2010 originally posted at
+ * http://lemire.me/blog/archives/2010/04/01/external-memory-sorting-in-java/
+ */
+public class ExternalSort {
+
+
+        private static void displayUsage() {
+                System.out
+                        .println("java com.google.externalsorting.ExternalSort inputfile outputfile");
+                System.out.println("Flags are:");
+                System.out.println("-v or --verbose: verbose output");
+                System.out.println("-d or --distinct: prune duplicate lines");
+                System.out
+                        .println("-t or --maxtmpfiles (followed by an integer): specify an upper bound on the number of temporary files");
+                System.out
+                        .println("-c or --charset (followed by a charset code): specify the character set to use (for sorting)");
+                System.out
+                        .println("-z or --gzip: use compression for the temporary files");
+                System.out
+                        .println("-H or --header (followed by an integer): ignore the first few lines");
+                System.out
+                        .println("-s or --store (following by a path): where to store the temporary files");
+                System.out.println("-h or --help: display this message");
+        }
+
+        /**
+         * This method calls the garbage collector and then returns the free
+         * memory. This avoids problems with applications where the GC hasn't
+         * reclaimed memory and reports no available memory.
+         *
+         * @return available memory
+         */
+        public static long estimateAvailableMemory() {
+          System.gc();
+          // http://stackoverflow.com/questions/12807797/java-get-available-memory
+          Runtime r = Runtime.getRuntime();
+          long allocatedMemory = r.totalMemory() - r.freeMemory();
+          long presFreeMemory = r.maxMemory() - allocatedMemory;
+          return presFreeMemory;
+        }
+
+        /**
+         * we divide the file into small blocks. If the blocks are too small, we
+         * shall create too many temporary files. If they are too big, we shall
+         * be using too much memory.
+         *
+         * @param sizeoffile how much data (in bytes) can we expect
+         * @param maxtmpfiles how many temporary files can we create (e.g., 1024)
+         * @param maxMemory Maximum memory to use (in bytes)
+         * @return the estimate
+         */
+        public static long estimateBestSizeOfBlocks(final long sizeoffile,
+                final int maxtmpfiles, final long maxMemory) {
+                // we don't want to open up much more than maxtmpfiles temporary
+                // files, better run
+                // out of memory first.
+                long blocksize = sizeoffile / maxtmpfiles
+                        + (sizeoffile % maxtmpfiles == 0 ? 0 : 1);
+
+                // on the other hand, we don't want to create many temporary
+                // files
+                // for naught. If blocksize is smaller than half the free
+                // memory, grow it.
+                if (blocksize < maxMemory / 2) {
+                        blocksize = maxMemory / 2;
+                }
+                return blocksize;
+        }
+
+        /**
+         * @param args command line argument
+         * @throws IOException generic IO exception
+         */
+        public static void main(final String[] args) throws IOException {
+                boolean verbose = false;
+                boolean distinct = false;
+                int maxtmpfiles = DEFAULTMAXTEMPFILES;
+                Charset cs = Charset.defaultCharset();
+                String inputfile = null, outputfile = null;
+                File tempFileStore = null;
+                boolean usegzip = false;
+                boolean parallel = true;
+                int headersize = 0;
+                for (int param = 0; param < args.length; ++param) {
+                        if (args[param].equals("-v")
+                                || args[param].equals("--verbose")) {
+                                verbose = true;
+                        } else if ((args[param].equals("-h") || args[param]
+                                .equals("--help"))) {
+                                displayUsage();
+                                return;
+                        } else if ((args[param].equals("-d") || args[param]
+                                .equals("--distinct"))) {
+                                distinct = true;
+                        } else if ((args[param].equals("-t") || args[param]
+                                .equals("--maxtmpfiles"))
+                                && args.length > param + 1) {
+                                param++;
+                                maxtmpfiles = Integer.parseInt(args[param]);
+                                if (headersize < 0) {
+                                        System.err
+                                                .println("maxtmpfiles should be positive");
+                                }
+                        } else if ((args[param].equals("-c") || args[param]
+                                .equals("--charset"))
+                                && args.length > param + 1) {
+                                param++;
+                                cs = Charset.forName(args[param]);
+                        } else if ((args[param].equals("-z") || args[param]
+                                .equals("--gzip"))) {
+                                usegzip = true;
+                        } else if ((args[param].equals("-H") || args[param]
+                                .equals("--header")) && args.length > param + 1) {
+                                param++;
+                                headersize = Integer.parseInt(args[param]);
+                                if (headersize < 0) {
+                                        System.err
+                                                .println("headersize should be positive");
+                                }
+                        } else if ((args[param].equals("-s") || args[param]
+                                .equals("--store")) && args.length > param + 1) {
+                                param++;
+                                tempFileStore = new File(args[param]);
+                        } else {
+                                if (inputfile == null) {
+                                        inputfile = args[param];
+                                } else if (outputfile == null) {
+                                        outputfile = args[param];
+                                } else {
+                                        System.out.println("Unparsed: "
+                                                + args[param]);
+                                }
+                        }
+                }
+                if (outputfile == null) {
+                        System.out
+                                .println("please provide input and output file names");
+                        displayUsage();
+                        return;
+                }
+                Comparator<String> comparator = defaultcomparator;
+                List<File> l = sortInBatch(new File(inputfile), comparator,
+                        maxtmpfiles, cs, tempFileStore, distinct, headersize,
+                        usegzip, parallel);
+                if (verbose) {
+                        System.out
+                                .println("created " + l.size() + " tmp files");
+                }
+                mergeSortedFiles(l, new File(outputfile), comparator, cs,
+                        distinct, false, usegzip);
+        }
+
+        /**
+         * This merges several BinaryFileBuffer to an output writer.
+         *
+         * @param fbw     A buffer where we write the data.
+         * @param cmp     A comparator object that tells us how to sort the
+         *                lines.
+         * @param distinct Pass <code>true</code> if duplicate lines should be
+         *                discarded.
+         * @param buffers
+         *                Where the data should be read.
+         * @return The number of lines sorted.
+         * @throws IOException generic IO exception
+         *
+         */
+        public static int mergeSortedFiles(BufferedWriter fbw,
+                final Comparator<String> cmp, boolean distinct,
+                List<BinaryFileBuffer> buffers) throws IOException {
+                PriorityQueue<BinaryFileBuffer> pq = new PriorityQueue<>(
+                        11, new Comparator<BinaryFileBuffer>() {
+                                @Override
+                                public int compare(BinaryFileBuffer i,
+                                        BinaryFileBuffer j) {
+                                        return cmp.compare(i.peek(), j.peek());
+                                }
+                        });
+                for (BinaryFileBuffer bfb : buffers) {
+                        if (!bfb.empty()) {
+                                pq.add(bfb);
+                        }
+                }
+                int rowcounter = 0;
+                try {
+                        if (!distinct) {
+                            while (pq.size() > 0) {
+                                    BinaryFileBuffer bfb = pq.poll();
+                                    String r = bfb.pop();
+                                    fbw.write(r);
+                                    fbw.newLine();
+                                    ++rowcounter;
+                                    if (bfb.empty()) {
+                                            bfb.fbr.close();
+                                    } else {
+                                            pq.add(bfb); // add it back
+                                    }
+                            }
+                        } else {
+                            String lastLine = null;
+                            if(pq.size() > 0) {
+                     			BinaryFileBuffer bfb = pq.poll();
+                     			lastLine = bfb.pop();
+                     			fbw.write(lastLine);
+                     			fbw.newLine();
+                     			++rowcounter;
+                     			if (bfb.empty()) {
+                     				bfb.fbr.close();
+                     			} else {
+                     				pq.add(bfb); // add it back
+                     			}
+                     		}
+                            while (pq.size() > 0) {
+                    			BinaryFileBuffer bfb = pq.poll();
+                    			String r = bfb.pop();
+                    			// Skip duplicate lines
+                    			if  (cmp.compare(r, lastLine) != 0) {
+                    				fbw.write(r);
+                    				fbw.newLine();
+                    				lastLine = r;
+                    			}
+                    			++rowcounter;
+                    			if (bfb.empty()) {
+                    				bfb.fbr.close();
+                    			} else {
+                    				pq.add(bfb); // add it back
+                    			}
+                            }
+                        }
+                } finally {
+                        fbw.close();
+                        for (BinaryFileBuffer bfb : pq) {
+                                bfb.close();
+                        }
+                }
+                return rowcounter;
+
+        }
+
+        /**
+         * This merges a bunch of temporary flat files
+         *
+         * @param files The {@link List} of sorted {@link File}s to be merged.
+         * @param outputfile The output {@link File} to merge the results to.
+         * @return The number of lines sorted.
+         * @throws IOException generic IO exception
+         */
+        public static int mergeSortedFiles(List<File> files, File outputfile)
+                throws IOException {
+                return mergeSortedFiles(files, outputfile, defaultcomparator,
+                        Charset.defaultCharset());
+        }
+
+        /**
+         * This merges a bunch of temporary flat files
+         *
+         * @param files The {@link List} of sorted {@link File}s to be merged.
+         * @param outputfile The output {@link File} to merge the results to.
+         * @param cmp The {@link Comparator} to use to compare
+         *                {@link String}s.
+         * @return The number of lines sorted.
+         * @throws IOException generic IO exception
+         */
+        public static int mergeSortedFiles(List<File> files, File outputfile,
+                final Comparator<String> cmp) throws IOException {
+                return mergeSortedFiles(files, outputfile, cmp,
+                        Charset.defaultCharset());
+        }
+
+        /**
+         * This merges a bunch of temporary flat files
+         *
+         * @param files The {@link List} of sorted {@link File}s to be merged.
+         * @param outputfile The output {@link File} to merge the results to.
+         * @param cmp The {@link Comparator} to use to compare
+         *                {@link String}s.
+         * @param distinct Pass <code>true</code> if duplicate lines should be
+         *                discarded.
+         * @return The number of lines sorted.
+         * @throws IOException generic IO exception
+         */
+        public static int mergeSortedFiles(List<File> files, File outputfile,
+                final Comparator<String> cmp, boolean distinct)
+                throws IOException {
+                return mergeSortedFiles(files, outputfile, cmp,
+                        Charset.defaultCharset(), distinct);
+        }
+
+        /**
+         * This merges a bunch of temporary flat files
+         *
+         * @param files The {@link List} of sorted {@link File}s to be merged.
+         * @param outputfile The output {@link File} to merge the results to.
+         * @param cmp The {@link Comparator} to use to compare
+         *                {@link String}s.
+         * @param cs The {@link Charset} to be used for the byte to
+         *                character conversion.
+         * @return The number of lines sorted.
+         * @throws IOException generic IO exception
+         */
+        public static int mergeSortedFiles(List<File> files, File outputfile,
+                final Comparator<String> cmp, Charset cs) throws IOException {
+                return mergeSortedFiles(files, outputfile, cmp, cs, false);
+        }
+
+        /**
+         * This merges a bunch of temporary flat files
+         *
+         * @param files The {@link List} of sorted {@link File}s to be merged.
+         * @param distinct Pass <code>true</code> if duplicate lines should be
+         *                discarded.
+         * @param outputfile The output {@link File} to merge the results to.
+         * @param cmp The {@link Comparator} to use to compare
+         *                {@link String}s.
+         * @param cs The {@link Charset} to be used for the byte to
+         *                character conversion.
+         * @return The number of lines sorted.
+         * @throws IOException generic IO exception
+         * @since v0.1.2
+         */
+        public static int mergeSortedFiles(List<File> files, File outputfile,
+                final Comparator<String> cmp, Charset cs, boolean distinct)
+                throws IOException {
+                return mergeSortedFiles(files, outputfile, cmp, cs, distinct,
+                        false, false);
+        }
+
+        /**
+         * This merges a bunch of temporary flat files
+         *
+         * @param files The {@link List} of sorted {@link File}s to be merged.
+         * @param distinct Pass <code>true</code> if duplicate lines should be
+         *                discarded.
+         * @param outputfile The output {@link File} to merge the results to.
+         * @param cmp The {@link Comparator} to use to compare
+         *                {@link String}s.
+         * @param cs The {@link Charset} to be used for the byte to
+         *                character conversion.
+         * @param append Pass <code>true</code> if result should append to
+         *                {@link File} instead of overwrite. Default to be false
+         *                for overloading methods.
+         * @param usegzip assumes we used gzip compression for temporary files
+         * @return The number of lines sorted.
+         * @throws IOException generic IO exception
+         * @since v0.1.4
+         */
+        public static int mergeSortedFiles(List<File> files, File outputfile,
+                final Comparator<String> cmp, Charset cs, boolean distinct,
+                boolean append, boolean usegzip) throws IOException {
+                ArrayList<BinaryFileBuffer> bfbs = new ArrayList<>();
+                for (File f : files) {
+                        final int BUFFERSIZE = 2048;
+                        InputStream in = new FileInputStream(f);
+                        BufferedReader br;
+                        if (usegzip) {
+                                br = new BufferedReader(
+                                        new InputStreamReader(
+                                                new GZIPInputStream(in,
+                                                        BUFFERSIZE), cs));
+                        } else {
+                                br = new BufferedReader(new InputStreamReader(
+                                        in, cs));
+                        }
+
+                        BinaryFileBuffer bfb = new BinaryFileBuffer(br);
+                        bfbs.add(bfb);
+                }
+                BufferedWriter fbw = new BufferedWriter(new OutputStreamWriter(
+                        new FileOutputStream(outputfile, append), cs));
+                int rowcounter = mergeSortedFiles(fbw, cmp, distinct, bfbs);
+                for (File f : files) {
+                        f.delete();
+                }
+                return rowcounter;
+        }
+
+        /**
+         * This sorts a file (input) to an output file (output) using default
+         * parameters
+         *
+         * @param input source file
+         *
+         * @param output output file
+         * @throws IOException generic IO exception
+         */
+        public static void sort(final File input, final File output)
+                throws IOException {
+                ExternalSort.mergeSortedFiles(ExternalSort.sortInBatch(input),
+                        output);
+        }
+
+        /**
+         * Sort a list and save it to a temporary file
+         *
+         * @return the file containing the sorted data
+         * @param tmplist data to be sorted
+         * @param cmp string comparator
+         * @param cs charset to use for output (can use
+         *                Charset.defaultCharset())
+         * @param tmpdirectory location of the temporary files (set to null for
+         *                default location)
+         * @throws IOException generic IO exception
+         */
+        public static File sortAndSave(List<String> tmplist,
+                Comparator<String> cmp, Charset cs, File tmpdirectory)
+                throws IOException {
+                return sortAndSave(tmplist, cmp, cs, tmpdirectory, false, false, true);
+        }
+
+        /**
+         * Sort a list and save it to a temporary file
+         *
+         * @return the file containing the sorted data
+         * @param tmplist data to be sorted
+         * @param cmp string comparator
+         * @param cs charset to use for output (can use
+         *                Charset.defaultCharset())
+         * @param tmpdirectory location of the temporary files (set to null for
+         *                default location)
+         * @param distinct Pass <code>true</code> if duplicate lines should be
+         *                discarded.
+         * @param usegzip set to <code>true</code> if you are using gzip compression for the
+         *                temporary files
+         * @param parallel set to <code>true</code> when sorting in parallel
+         * @throws IOException generic IO exception
+         */
+        public static File sortAndSave(List<String> tmplist,
+                Comparator<String> cmp, Charset cs, File tmpdirectory,
+                boolean distinct, boolean usegzip, boolean parallel) throws IOException {
+        	    if (parallel) {
+                  Collections.sort(tmplist, cmp);
+        	    } else {
+        	      tmplist = tmplist.parallelStream().sorted(cmp).collect(Collectors.toCollection(ArrayList<String>::new));
+        	    }
+                File newtmpfile = File.createTempFile("sortInBatch",
+                        "flatfile", tmpdirectory);
+                newtmpfile.deleteOnExit();
+                OutputStream out = new FileOutputStream(newtmpfile);
+                int ZIPBUFFERSIZE = 2048;
+                if (usegzip) {
+                        out = new GZIPOutputStream(out, ZIPBUFFERSIZE) {
+                                {
+                                        this.def.setLevel(Deflater.BEST_SPEED);
+                                }
+                        };
+                }
+                try (BufferedWriter fbw = new BufferedWriter(new OutputStreamWriter(
+                        out, cs))) {
+                        if (!distinct) {
+                            for (String r : tmplist) {
+                                        fbw.write(r);
+                                        fbw.newLine();
+                            }
+                        } else {
+                    		String lastLine = null;
+                    		Iterator<String> i = tmplist.iterator();
+                    		if(i.hasNext()) {
+                    			lastLine = i.next();
+                    			fbw.write(lastLine);
+                  				fbw.newLine();
+                    		}
+                    		while (i.hasNext()) {
+                    			String r = i.next();
+                    			// Skip duplicate lines
+                    			if (cmp.compare(r, lastLine) != 0) {
+                    				fbw.write(r);
+                    				fbw.newLine();
+                    				lastLine = r;
+                    			}
+                    		}
+                        }
+                }
+                return newtmpfile;
+        }
+
+        /**
+         * This will simply load the file by blocks of lines, then sort them
+         * in-memory, and write the result to temporary files that have to be
+         * merged later.
+         *
+         * @param fbr data source
+         * @param datalength estimated data volume (in bytes)
+         * @return a list of temporary flat files
+         * @throws IOException generic IO exception
+         */
+        public static List<File> sortInBatch(final BufferedReader fbr,
+                final long datalength) throws IOException {
+                return sortInBatch(fbr, datalength, defaultcomparator,
+                        DEFAULTMAXTEMPFILES, estimateAvailableMemory(),
+                        Charset.defaultCharset(), null, false, 0, false, true);
+        }
+
+        /**
+         * This will simply load the file by blocks of lines, then sort them
+         * in-memory, and write the result to temporary files that have to be
+         * merged later.
+         *
+         * @param fbr data source
+         * @param datalength estimated data volume (in bytes)
+         * @param cmp string comparator
+         * @param distinct Pass <code>true</code> if duplicate lines should be
+         *                discarded.
+         * @return a list of temporary flat files
+         * @throws IOException generic IO exception
+         */
+        public static List<File> sortInBatch(final BufferedReader fbr,
+                final long datalength, final Comparator<String> cmp,
+                final boolean distinct) throws IOException {
+                return sortInBatch(fbr, datalength, cmp, DEFAULTMAXTEMPFILES,
+                        estimateAvailableMemory(), Charset.defaultCharset(),
+                        null, distinct, 0, false, true);
+        }
+
+        /**
+         * This will simply load the file by blocks of lines, then sort them
+         * in-memory, and write the result to temporary files that have to be
+         * merged later.
+         *
+         * @param fbr data source
+         * @param datalength estimated data volume (in bytes)
+         * @param cmp string comparator
+         * @param maxtmpfiles maximal number of temporary files
+         * @param maxMemory maximum amount of memory to use (in bytes)
+         * @param cs character set to use (can use
+         *                Charset.defaultCharset())
+         * @param tmpdirectory location of the temporary files (set to null for
+         *                default location)
+         * @param distinct Pass <code>true</code> if duplicate lines should be
+         *                discarded.
+         * @param numHeader number of lines to preclude before sorting starts
+         * @param usegzip use gzip compression for the temporary files
+         * @param parallel sort in parallel
+         * @return a list of temporary flat files
+         * @throws IOException generic IO exception
+         */
+        public static List<File> sortInBatch(final BufferedReader fbr,
+                final long datalength, final Comparator<String> cmp,
+                final int maxtmpfiles, long maxMemory, final Charset cs,
+                final File tmpdirectory, final boolean distinct,
+                final int numHeader, final boolean usegzip, final boolean parallel)
+                		throws IOException {
+                List<File> files = new ArrayList<>();
+                long blocksize = estimateBestSizeOfBlocks(datalength,
+                        maxtmpfiles, maxMemory);// in
+                // bytes
+
+                try {
+                        List<String> tmplist = new ArrayList<>();
+                        String line = "";
+                        try {
+                                int counter = 0;
+                                while (line != null) {
+                                        long currentblocksize = 0;// in bytes
+                                        while ((currentblocksize < blocksize)
+                                                && ((line = fbr.readLine()) != null)) {
+                                                // as long as you have enough
+                                                // memory
+                                                if (counter < numHeader) {
+                                                        counter++;
+                                                        continue;
+                                                }
+                                                tmplist.add(line);
+                                                currentblocksize += StringSizeEstimator
+                                                        .estimatedSizeOf(line);
+                                        }
+                                        files.add(sortAndSave(tmplist, cmp, cs,
+                                                tmpdirectory, distinct, usegzip, parallel));
+                                        tmplist.clear();
+                                }
+                        } catch (EOFException oef) {
+                                if (tmplist.size() > 0) {
+                                        files.add(sortAndSave(tmplist, cmp, cs,
+                                                tmpdirectory, distinct, usegzip, parallel));
+                                        tmplist.clear();
+                                }
+                        }
+                } finally {
+                        fbr.close();
+                }
+                return files;
+        }
+
+        /**
+         * This will simply load the file by blocks of lines, then sort them
+         * in-memory, and write the result to temporary files that have to be
+         * merged later.
+         *
+         * @param file some flat file
+         * @return a list of temporary flat files
+         * @throws IOException generic IO exception
+         */
+        public static List<File> sortInBatch(File file) throws IOException {
+                return sortInBatch(file, defaultcomparator);
+        }
+
+        /**
+         * This will simply load the file by blocks of lines, then sort them
+         * in-memory, and write the result to temporary files that have to be
+         * merged later.
+         *
+         * @param file some flat file
+         * @param cmp string comparator
+         * @return a list of temporary flat files
+         * @throws IOException generic IO exception
+         */
+        public static List<File> sortInBatch(File file, Comparator<String> cmp)
+                throws IOException {
+                return sortInBatch(file, cmp, false);
+        }
+
+        /**
+         * This will simply load the file by blocks of lines, then sort them
+         * in-memory, and write the result to temporary files that have to be
+         * merged later.
+         *
+         * @param file some flat file
+         * @param cmp string comparator
+         * @param distinct Pass <code>true</code> if duplicate lines should be
+         *                discarded.
+         * @return a list of temporary flat files
+         * @throws IOException generic IO exception
+         */
+        public static List<File> sortInBatch(File file, Comparator<String> cmp,
+                boolean distinct) throws IOException {
+                return sortInBatch(file, cmp, DEFAULTMAXTEMPFILES,
+                        Charset.defaultCharset(), null, distinct);
+        }
+
+        /**
+         * This will simply load the file by blocks of lines, then sort them
+         * in-memory, and write the result to temporary files that have to be
+         * merged later. You can specify a bound on the number of temporary
+         * files that will be created.
+         *
+         * @param file some flat file
+         * @param cmp string comparator
+         * @param tmpdirectory location of the temporary files (set to null for
+         *                default location)
+         * @param distinct Pass <code>true</code> if duplicate lines should be
+         *                discarded.
+         * @param numHeader number of lines to preclude before sorting starts
+         * @return a list of temporary flat files
+         * @throws IOException generic IO exception
+         */
+        public static List<File> sortInBatch(File file, Comparator<String> cmp,
+                File tmpdirectory,
+                boolean distinct, int numHeader)
+                throws IOException {
+                return sortInBatch(file, cmp, DEFAULTMAXTEMPFILES,
+                        Charset.defaultCharset(), tmpdirectory, distinct,
+                        numHeader);
+        }
+
+        /**
+         * This will simply load the file by blocks of lines, then sort them
+         * in-memory, and write the result to temporary files that have to be
+         * merged later. You can specify a bound on the number of temporary
+         * files that will be created.
+         *
+         * @param file some flat file
+         * @param cmp string comparator
+         * @param maxtmpfiles maximal number of temporary files
+         * @param cs  character set to use (can use
+         *                Charset.defaultCharset())
+         * @param tmpdirectory location of the temporary files (set to null for
+         *                default location)
+         * @param distinct Pass <code>true</code> if duplicate lines should be
+         *                discarded.
+         * @return a list of temporary flat files
+         * @throws IOException generic IO exception
+         */
+        public static List<File> sortInBatch(File file, Comparator<String> cmp,
+                int maxtmpfiles, Charset cs, File tmpdirectory, boolean distinct)
+                throws IOException {
+                return sortInBatch(file, cmp, maxtmpfiles, cs, tmpdirectory,
+                        distinct, 0);
+        }
+
+                 /**
+         * This will simply load the file by blocks of lines, then sort them
+         * in-memory, and write the result to temporary files that have to be
+         * merged later. You can specify a bound on the number of temporary
+         * files that will be created.
+         *
+         * @param file some flat file
+         * @param cmp string comparator
+         * @param cs character set to use (can use
+         *                Charset.defaultCharset())
+         * @param tmpdirectory location of the temporary files (set to null for
+         *                default location)
+         * @param distinct Pass <code>true</code> if duplicate lines should be
+         *                discarded.
+         * @param numHeader number of lines to preclude before sorting starts
+         * @return a list of temporary flat files
+         * @throws IOException generic IO exception
+         */
+        public static List<File> sortInBatch(File file, Comparator<String> cmp,
+                Charset cs, File tmpdirectory,
+                boolean distinct, int numHeader)
+                throws IOException {
+                BufferedReader fbr = new BufferedReader(new InputStreamReader(
+                        new FileInputStream(file), cs));
+                return sortInBatch(fbr, file.length(), cmp, DEFAULTMAXTEMPFILES,
+                        estimateAvailableMemory(), cs, tmpdirectory, distinct,
+                        numHeader, false, true);
+        }
+
+         /**
+         * This will simply load the file by blocks of lines, then sort them
+         * in-memory, and write the result to temporary files that have to be
+         * merged later. You can specify a bound on the number of temporary
+         * files that will be created.
+         *
+         * @param file some flat file
+         * @param cmp string comparator
+         * @param maxtmpfiles maximal number of temporary files
+         * @param cs character set to use (can use
+         *                Charset.defaultCharset())
+         * @param tmpdirectory location of the temporary files (set to null for
+         *                default location)
+         * @param distinct Pass <code>true</code> if duplicate lines should be
+         *                discarded.
+         * @param numHeader number of lines to preclude before sorting starts
+         * @return a list of temporary flat files
+         * @throws IOException generic IO exception
+         */
+        public static List<File> sortInBatch(File file, Comparator<String> cmp,
+                int maxtmpfiles, Charset cs, File tmpdirectory,
+                boolean distinct, int numHeader)
+                throws IOException {
+                BufferedReader fbr = new BufferedReader(new InputStreamReader(
+                        new FileInputStream(file), cs));
+                return sortInBatch(fbr, file.length(), cmp, maxtmpfiles,
+                        estimateAvailableMemory(), cs, tmpdirectory, distinct,
+                        numHeader, false, true);
+        }
+
+        /**
+         * This will simply load the file by blocks of lines, then sort them
+         * in-memory, and write the result to temporary files that have to be
+         * merged later. You can specify a bound on the number of temporary
+         * files that will be created.
+         *
+         * @param file some flat file
+         * @param cmp string comparator
+         * @param maxtmpfiles maximal number of temporary files
+         * @param cs character set to use (can use
+         *                Charset.defaultCharset())
+         * @param tmpdirectory location of the temporary files (set to null for
+         *                default location)
+         * @param distinct Pass <code>true</code> if duplicate lines should be
+         *                discarded.
+         * @param numHeader number of lines to preclude before sorting starts
+         * @param usegzip use gzip compression for the temporary files
+         * @return a list of temporary flat files
+         * @throws IOException generic IO exception
+         */
+        public static List<File> sortInBatch(File file, Comparator<String> cmp,
+                int maxtmpfiles, Charset cs, File tmpdirectory,
+                boolean distinct, int numHeader, boolean usegzip)
+                throws IOException {
+                BufferedReader fbr = new BufferedReader(new InputStreamReader(
+                        new FileInputStream(file), cs));
+                return sortInBatch(fbr, file.length(), cmp, maxtmpfiles,
+                        estimateAvailableMemory(), cs, tmpdirectory, distinct,
+                        numHeader, usegzip, true);
+        }
+
+        /**
+         * This will simply load the file by blocks of lines, then sort them
+         * in-memory, and write the result to temporary files that have to be
+         * merged later. You can specify a bound on the number of temporary
+         * files that will be created.
+         *
+         * @param file some flat file
+         * @param cmp string comparator
+         * @param maxtmpfiles maximal number of temporary files
+         * @param cs character set to use (can use
+         *                Charset.defaultCharset())
+         * @param tmpdirectory location of the temporary files (set to null for
+         *                default location)
+         * @param distinct Pass <code>true</code> if duplicate lines should be
+         *                discarded.
+         * @param numHeader number of lines to preclude before sorting starts
+         * @param usegzip use gzip compression for the temporary files
+         * @param parallel whether to sort in parallel
+         * @return a list of temporary flat files
+         * @throws IOException generic IO exception
+         */
+        public static List<File> sortInBatch(File file, Comparator<String> cmp,
+                int maxtmpfiles, Charset cs, File tmpdirectory,
+                boolean distinct, int numHeader, boolean usegzip, boolean parallel)
+                throws IOException {
+                BufferedReader fbr = new BufferedReader(new InputStreamReader(
+                        new FileInputStream(file), cs));
+                return sortInBatch(fbr, file.length(), cmp, maxtmpfiles,
+                        estimateAvailableMemory(), cs, tmpdirectory, distinct,
+                        numHeader, usegzip, parallel);
+        }
+
+        /**
+         * default comparator between strings.
+         */
+        public static Comparator<String> defaultcomparator = new Comparator<String>() {
+                @Override
+                public int compare(String r1, String r2) {
+                        return r1.compareTo(r2);
+                }
+        };
+
+        /**
+         * Default maximal number of temporary files allowed.
+         */
+        public static final int DEFAULTMAXTEMPFILES = 1024;
+
+}
+
+/**
+ * This is essentially a thin wrapper on top of a BufferedReader... which keeps
+ * the last line in memory.
+ *
+ */
+final class BinaryFileBuffer {
+        public BinaryFileBuffer(BufferedReader r) throws IOException {
+                this.fbr = r;
+                reload();
+        }
+        public void close() throws IOException {
+                this.fbr.close();
+        }
+
+        public boolean empty() {
+                return this.cache == null;
+        }
+
+        public String peek() {
+                return this.cache;
+        }
+
+        public String pop() throws IOException {
+                String answer = peek().toString();// make a copy
+                reload();
+                return answer;
+        }
+
+        private void reload() throws IOException {
+                this.cache = this.fbr.readLine();
+        }
+
+        public BufferedReader fbr;
+
+        private String cache;
+
+}