--- conflicted
+++ resolved
@@ -1,9 +1,4 @@
 package com.google.code.externalsorting.csv;
-
-import org.apache.commons.csv.CSVFormat;
-import org.apache.commons.csv.CSVRecord;
-import org.junit.After;
-import org.junit.Test;
 
 import java.io.BufferedReader;
 import java.io.File;
@@ -15,9 +10,7 @@
 import java.nio.file.Files;
 import java.nio.file.Paths;
 import java.util.Comparator;
-import java.util.HashMap;
 import java.util.List;
-import java.util.Map;
 
 import static org.junit.Assert.assertEquals;
 
@@ -43,26 +36,18 @@
 		Comparator<CSVRecord> comparator = (op1, op2) -> op1.get(0)
 				.compareTo(op2.get(0));
 
-<<<<<<< HEAD
 		CsvSortOptions sortOptions = new CsvSortOptions
 				.Builder(CsvExternalSort.DEFAULTMAXTEMPFILES, comparator, 1, CsvExternalSort.estimateAvailableMemory())
 				.charset(Charset.defaultCharset())
 				.distinct(false)
-				.numHeader(1)
+				.numHeader(1, CSVFormat.DEFAULT)
 				.build();
 
 		List<File> sortInBatch = CsvExternalSort.sortInBatch(file, null, sortOptions);
 		
 		assertEquals(sortInBatch.size(), 1);
 		
-		int mergeSortedFiles = CsvExternalSort.mergeSortedFiles(sortInBatch, outputfile, sortOptions, true);
-=======
-		List<File> sortInBatch = CsvExternalSort.sortInBatch(file, comparator, CsvExternalSort.DEFAULTMAXTEMPFILES, Charset.defaultCharset(), null, false, 1, CSVFormat.DEFAULT);
-		
-		assertEquals(sortInBatch.size(), 1);
-		
-		int mergeSortedFiles = CsvExternalSort.mergeSortedFiles(sortInBatch, outputfile, comparator, Charset.defaultCharset(), false, true, CSVFormat.DEFAULT);
->>>>>>> 80a3557d
+		int mergeSortedFiles = CsvExternalSort.mergeSortedFiles(sortInBatch, outputfile, sortOptions, true, CSVFormat.DEFAULT);
 		
 		assertEquals(mergeSortedFiles, 4);
 		
@@ -88,26 +73,18 @@
 		Comparator<CSVRecord> comparator = (op1, op2) -> op1.get(0)
 				.compareTo(op2.get(0));
 
-<<<<<<< HEAD
 		CsvSortOptions sortOptions = new CsvSortOptions
 				.Builder(CsvExternalSort.DEFAULTMAXTEMPFILES, comparator, 1, CsvExternalSort.estimateAvailableMemory())
 				.charset(StandardCharsets.UTF_8)
 				.distinct(false)
-				.numHeader(1)
+				.numHeader(1, CSVFormat.DEFAULT)
 				.build();
 
 		List<File> sortInBatch = CsvExternalSort.sortInBatch(file, null, sortOptions);
 
 		assertEquals(sortInBatch.size(), 1);
 
-		int mergeSortedFiles = CsvExternalSort.mergeSortedFiles(sortInBatch, outputfile, sortOptions, true);
-=======
-		List<File> sortInBatch = CsvExternalSort.sortInBatch(file, comparator, CsvExternalSort.DEFAULTMAXTEMPFILES, StandardCharsets.UTF_8, null, false, 1, CSVFormat.DEFAULT);
-
-		assertEquals(sortInBatch.size(), 1);
-
-		int mergeSortedFiles = CsvExternalSort.mergeSortedFiles(sortInBatch, outputfile, comparator, StandardCharsets.UTF_8, false, true, CSVFormat.DEFAULT);
->>>>>>> 80a3557d
+		int mergeSortedFiles = CsvExternalSort.mergeSortedFiles(sortInBatch, outputfile, sortOptions, true, CSVFormat.DEFAULT);
 
 		assertEquals(mergeSortedFiles, 5);
 
@@ -118,7 +95,38 @@
 		assertEquals(lines.get(2), "6,это не будет работать в других системах,3");
 	}
 
-<<<<<<< HEAD
+
+	@Test
+	public void testCVSFormat() throws Exception {
+		Map<CSVFormat, Pair> map = new HashMap<CSVFormat, Pair>(){{
+			put(CSVFormat.MYSQL, new Pair(FILE_CSV_WITH_TABS, "6   \"this wont work in other systems\"   3"));
+			put(CSVFormat.EXCEL.withDelimiter(SEMICOLON), new Pair(FILE_CSV_WITH_SEMICOOLONS, "6;this wont work in other systems;3"));
+		}};
+
+		for (Map.Entry<CSVFormat, Pair> format : map.entrySet()){
+			String path = this.getClass().getClassLoader().getResource(format.getValue().getFileName()).getPath();
+
+			File file = new File(path);
+
+			outputfile = new File("outputSort1.csv");
+
+			Comparator<CSVRecord> comparator = (op1, op2) -> op1.get(0)
+					.compareTo(op2.get(0));
+
+			List<File> sortInBatch = CsvExternalSort.sortInBatch(file, comparator, CsvExternalSort.DEFAULTMAXTEMPFILES, Charset.defaultCharset(), null, false, 1, format.getKey());
+
+			assertEquals(sortInBatch.size(), 1);
+
+			int mergeSortedFiles = CsvExternalSort.mergeSortedFiles(sortInBatch, outputfile, comparator, Charset.defaultCharset(), false, false, format.getKey());
+
+			assertEquals(mergeSortedFiles, 4);
+
+			List<String> lines = Files.readAllLines(outputfile.toPath());
+
+			assertEquals(format.getValue().getExpected(), lines.get(0));
+		}
+	}
+
 	@Test
 	public void testMultiLineFileWthHeader() throws IOException, ClassNotFoundException {
 		String path = this.getClass().getClassLoader().getResource(FILE_CSV).getPath();
@@ -150,38 +158,6 @@
 
 		assertEquals(lines.get(0), "personId,text,ishired");
 		assertEquals(lines.get(1), "6,this wont work in other systems,3");
-=======
-
-	@Test
-	public void testCVSFormat() throws Exception {
-		Map<CSVFormat, Pair> map = new HashMap<CSVFormat, Pair>(){{
-			put(CSVFormat.MYSQL, new Pair(FILE_CSV_WITH_TABS, "6   \"this wont work in other systems\"   3"));
-			put(CSVFormat.EXCEL.withDelimiter(SEMICOLON), new Pair(FILE_CSV_WITH_SEMICOOLONS, "6;this wont work in other systems;3"));
-		}};
-
-		for (Map.Entry<CSVFormat, Pair> format : map.entrySet()){
-			String path = this.getClass().getClassLoader().getResource(format.getValue().getFileName()).getPath();
-
-			File file = new File(path);
-
-			outputfile = new File("outputSort1.csv");
-
-			Comparator<CSVRecord> comparator = (op1, op2) -> op1.get(0)
-					.compareTo(op2.get(0));
-
-			List<File> sortInBatch = CsvExternalSort.sortInBatch(file, comparator, CsvExternalSort.DEFAULTMAXTEMPFILES, Charset.defaultCharset(), null, false, 1, format.getKey());
-
-			assertEquals(sortInBatch.size(), 1);
-
-			int mergeSortedFiles = CsvExternalSort.mergeSortedFiles(sortInBatch, outputfile, comparator, Charset.defaultCharset(), false, false, format.getKey());
-
-			assertEquals(mergeSortedFiles, 4);
-
-			List<String> lines = Files.readAllLines(outputfile.toPath());
-
-			assertEquals(format.getValue().getExpected(), lines.get(0));
-		}
->>>>>>> 80a3557d
 	}
 
 	@After
