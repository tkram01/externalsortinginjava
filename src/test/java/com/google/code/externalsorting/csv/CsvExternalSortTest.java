package com.google.code.externalsorting.csv;

import javafx.util.Pair;
import org.apache.commons.csv.CSVFormat;
import org.apache.commons.csv.CSVRecord;
import org.junit.After;
import org.junit.Test;

import java.io.BufferedReader;
import java.io.File;
import java.io.FileReader;
import java.io.IOException;
import java.lang.reflect.Field;
import java.nio.charset.Charset;
<<<<<<< HEAD
import java.nio.file.Files;
=======
import java.nio.charset.StandardCharsets;
import java.nio.file.Files;
import java.nio.file.Paths;
>>>>>>> bf646f4c
import java.util.Comparator;
import java.util.HashMap;
import java.util.List;
import java.util.Map;

import static org.junit.Assert.assertEquals;


public class CsvExternalSortTest {
	private static final String FILE_CSV = "externalSorting.csv";
<<<<<<< HEAD
	private static final String FILE_CSV_WITH_TABS = "externalSortingTabs.csv";
	private static final String FILE_CSV_WITH_SEMICOOLONS = "externalSortingSemicolon.csv";
	private static final char SEMICOLON = ';';

	File outputfile;
	
=======
	private static final String FILE_UNICODE_CSV = "nonLatinSorting.csv";

	File outputfile;

>>>>>>> bf646f4c
	@Test
	public void testMultiLineFile() throws IOException, ClassNotFoundException {
		String path = this.getClass().getClassLoader().getResource(FILE_CSV).getPath();
		
		File file = new File(path);
		
		outputfile = new File("outputSort1.csv");
		
		Comparator<CSVRecord> comparator = (op1, op2) -> op1.get(0)
				.compareTo(op2.get(0));
<<<<<<< HEAD
		
		List<File> sortInBatch = CsvExternalSort.sortInBatch(file, comparator, CsvExternalSort.DEFAULTMAXTEMPFILES, Charset.defaultCharset(), null, false, 1, CSVFormat.DEFAULT);
=======

		List<File> sortInBatch = CsvExternalSort.sortInBatch(file, comparator, CsvExternalSort.DEFAULTMAXTEMPFILES, Charset.defaultCharset(), null, false, 1);
>>>>>>> bf646f4c
		
		assertEquals(sortInBatch.size(), 1);
		
		int mergeSortedFiles = CsvExternalSort.mergeSortedFiles(sortInBatch, outputfile, comparator, Charset.defaultCharset(), false, true, CSVFormat.DEFAULT);
		
		assertEquals(mergeSortedFiles, 4);
		
		BufferedReader reader = new BufferedReader(new FileReader(outputfile));
		String readLine = reader.readLine();

		assertEquals(readLine, "6,this wont work in other systems,3");
		reader.close();
	}
<<<<<<< HEAD

	@Test
	public void testCVSFormat() throws Exception {
		Map<CSVFormat, Pair<String, String>> map = new HashMap<CSVFormat, Pair<String, String>>(){{
			put(CSVFormat.MYSQL, new Pair<>(FILE_CSV_WITH_TABS, "6   \"this wont work in other systems\"   3"));
			put(CSVFormat.EXCEL.withDelimiter(SEMICOLON), new Pair<>(FILE_CSV_WITH_SEMICOOLONS, "6;this wont work in other systems;3"));
		}};

		for (Map.Entry<CSVFormat, Pair<String, String>> format : map.entrySet()){
			String path = this.getClass().getClassLoader().getResource(format.getValue().getKey()).getPath();

			File file = new File(path);

			outputfile = new File("outputSort1.csv");

			Comparator<CSVRecord> comparator = (op1, op2) -> op1.get(0)
					.compareTo(op2.get(0));

			List<File> sortInBatch = CsvExternalSort.sortInBatch(file, comparator, CsvExternalSort.DEFAULTMAXTEMPFILES, Charset.defaultCharset(), null, false, 1, format.getKey());

			assertEquals(sortInBatch.size(), 1);

			int mergeSortedFiles = CsvExternalSort.mergeSortedFiles(sortInBatch, outputfile, comparator, Charset.defaultCharset(), false, false, format.getKey());

			assertEquals(mergeSortedFiles, 4);

			List<String> lines = Files.readAllLines(outputfile.toPath());

			assertEquals(format.getValue().getValue(), lines.get(0));
		}
=======
	
	@Test
	public void testNonLatin() throws Exception {
		Field cs = Charset.class.getDeclaredField("defaultCharset");
		cs.setAccessible(true);
		cs.set(null, Charset.forName("windows-1251"));

		String path = this.getClass().getClassLoader().getResource(FILE_UNICODE_CSV).getPath();

		File file = new File(path);

		outputfile = new File("unicode_output.csv");

		Comparator<CSVRecord> comparator = (op1, op2) -> op1.get(0)
				.compareTo(op2.get(0));

		List<File> sortInBatch = CsvExternalSort.sortInBatch(file, comparator, CsvExternalSort.DEFAULTMAXTEMPFILES, StandardCharsets.UTF_8, null, false, 1);

		assertEquals(sortInBatch.size(), 1);

		int mergeSortedFiles = CsvExternalSort.mergeSortedFiles(sortInBatch, outputfile, comparator, StandardCharsets.UTF_8, false, true);

		assertEquals(mergeSortedFiles, 5);

		List<String> lines = Files.readAllLines(Paths.get(outputfile.getPath()), StandardCharsets.UTF_8);

		assertEquals(lines.get(0), "2,זה רק טקסט אחי לקריאה קשה,8");
		assertEquals(lines.get(1), "5,هذا هو النص إخوانه فقط من الصعب القراءة,3");
		assertEquals(lines.get(2), "6,это не будет работать в других системах,3");
>>>>>>> bf646f4c
	}

	@After
	public void onTearDown() {
		if(outputfile.exists()) {
			outputfile.delete();
		}
	}

}<|MERGE_RESOLUTION|>--- conflicted
+++ resolved
@@ -12,13 +12,10 @@
 import java.io.IOException;
 import java.lang.reflect.Field;
 import java.nio.charset.Charset;
-<<<<<<< HEAD
-import java.nio.file.Files;
-=======
 import java.nio.charset.StandardCharsets;
 import java.nio.file.Files;
 import java.nio.file.Paths;
->>>>>>> bf646f4c
+import java.nio.file.Files;
 import java.util.Comparator;
 import java.util.HashMap;
 import java.util.List;
@@ -29,19 +26,14 @@
 
 public class CsvExternalSortTest {
 	private static final String FILE_CSV = "externalSorting.csv";
-<<<<<<< HEAD
+	private static final String FILE_UNICODE_CSV = "nonLatinSorting.csv";
+
 	private static final String FILE_CSV_WITH_TABS = "externalSortingTabs.csv";
 	private static final String FILE_CSV_WITH_SEMICOOLONS = "externalSortingSemicolon.csv";
 	private static final char SEMICOLON = ';';
 
 	File outputfile;
-	
-=======
-	private static final String FILE_UNICODE_CSV = "nonLatinSorting.csv";
 
-	File outputfile;
-
->>>>>>> bf646f4c
 	@Test
 	public void testMultiLineFile() throws IOException, ClassNotFoundException {
 		String path = this.getClass().getClassLoader().getResource(FILE_CSV).getPath();
@@ -52,13 +44,8 @@
 		
 		Comparator<CSVRecord> comparator = (op1, op2) -> op1.get(0)
 				.compareTo(op2.get(0));
-<<<<<<< HEAD
-		
+
 		List<File> sortInBatch = CsvExternalSort.sortInBatch(file, comparator, CsvExternalSort.DEFAULTMAXTEMPFILES, Charset.defaultCharset(), null, false, 1, CSVFormat.DEFAULT);
-=======
-
-		List<File> sortInBatch = CsvExternalSort.sortInBatch(file, comparator, CsvExternalSort.DEFAULTMAXTEMPFILES, Charset.defaultCharset(), null, false, 1);
->>>>>>> bf646f4c
 		
 		assertEquals(sortInBatch.size(), 1);
 		
@@ -72,7 +59,37 @@
 		assertEquals(readLine, "6,this wont work in other systems,3");
 		reader.close();
 	}
-<<<<<<< HEAD
+
+	@Test
+	public void testNonLatin() throws Exception {
+		Field cs = Charset.class.getDeclaredField("defaultCharset");
+		cs.setAccessible(true);
+		cs.set(null, Charset.forName("windows-1251"));
+
+		String path = this.getClass().getClassLoader().getResource(FILE_UNICODE_CSV).getPath();
+
+		File file = new File(path);
+
+		outputfile = new File("unicode_output.csv");
+
+		Comparator<CSVRecord> comparator = (op1, op2) -> op1.get(0)
+				.compareTo(op2.get(0));
+
+		List<File> sortInBatch = CsvExternalSort.sortInBatch(file, comparator, CsvExternalSort.DEFAULTMAXTEMPFILES, StandardCharsets.UTF_8, null, false, 1);
+
+		assertEquals(sortInBatch.size(), 1);
+
+		int mergeSortedFiles = CsvExternalSort.mergeSortedFiles(sortInBatch, outputfile, comparator, StandardCharsets.UTF_8, false, true);
+
+		assertEquals(mergeSortedFiles, 5);
+
+		List<String> lines = Files.readAllLines(Paths.get(outputfile.getPath()), StandardCharsets.UTF_8);
+
+		assertEquals(lines.get(0), "2,זה רק טקסט אחי לקריאה קשה,8");
+		assertEquals(lines.get(1), "5,هذا هو النص إخوانه فقط من الصعب القراءة,3");
+		assertEquals(lines.get(2), "6,это не будет работать в других системах,3");
+	}
+
 
 	@Test
 	public void testCVSFormat() throws Exception {
@@ -103,37 +120,6 @@
 
 			assertEquals(format.getValue().getValue(), lines.get(0));
 		}
-=======
-	
-	@Test
-	public void testNonLatin() throws Exception {
-		Field cs = Charset.class.getDeclaredField("defaultCharset");
-		cs.setAccessible(true);
-		cs.set(null, Charset.forName("windows-1251"));
-
-		String path = this.getClass().getClassLoader().getResource(FILE_UNICODE_CSV).getPath();
-
-		File file = new File(path);
-
-		outputfile = new File("unicode_output.csv");
-
-		Comparator<CSVRecord> comparator = (op1, op2) -> op1.get(0)
-				.compareTo(op2.get(0));
-
-		List<File> sortInBatch = CsvExternalSort.sortInBatch(file, comparator, CsvExternalSort.DEFAULTMAXTEMPFILES, StandardCharsets.UTF_8, null, false, 1);
-
-		assertEquals(sortInBatch.size(), 1);
-
-		int mergeSortedFiles = CsvExternalSort.mergeSortedFiles(sortInBatch, outputfile, comparator, StandardCharsets.UTF_8, false, true);
-
-		assertEquals(mergeSortedFiles, 5);
-
-		List<String> lines = Files.readAllLines(Paths.get(outputfile.getPath()), StandardCharsets.UTF_8);
-
-		assertEquals(lines.get(0), "2,זה רק טקסט אחי לקריאה קשה,8");
-		assertEquals(lines.get(1), "5,هذا هو النص إخوانه فقط من الصعب القراءة,3");
-		assertEquals(lines.get(2), "6,это не будет работать в других системах,3");
->>>>>>> bf646f4c
 	}
 
 	@After
